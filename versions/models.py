--- conflicted
+++ resolved
@@ -43,6 +43,7 @@
 from django.db import models, router
 
 from versions import settings as versions_settings
+from versions.deletion import VersionedCollector
 from versions.exceptions import DeletionOfNonCurrentVersionError
 
 
@@ -556,21 +557,13 @@
 
     def delete(self):
         """
-<<<<<<< HEAD
-        Deletes the records in the current VersionedQuerySet.
-=======
         Deletes the records in the QuerySet.
->>>>>>> 4e903208
         """
         assert self.query.can_filter(), \
             "Cannot use 'limit' or 'offset' with delete."
 
-<<<<<<< HEAD
-        del_query = self._clone()
-=======
         # Ensure that only current objects are selected.
         del_query = self.filter(version_end_date__isnull=True)
->>>>>>> 4e903208
 
         # The delete is actually 2 queries - one to find related objects,
         # and one to delete. Make sure that the discovery of related
@@ -582,25 +575,15 @@
         del_query.query.select_related = False
         del_query.query.clear_ordering(force_empty=True)
 
-<<<<<<< HEAD
-        collector = VersionedCollector(using=del_query.db)
-        collector.collect(del_query)
-        now = get_utc_now()
-        collector.delete(now)
-=======
         collector = versions_settings.VERSIONED_DELETE_COLLECTOR_CLASS(using=del_query.db)
         collector.collect(del_query)
         collector.delete(get_utc_now())
->>>>>>> 4e903208
 
         # Clear the result cache, in case this QuerySet gets reused.
         self._result_cache = None
     delete.alters_data = True
     delete.queryset_only = True
-<<<<<<< HEAD
-=======
-
->>>>>>> 4e903208
+
 
 class VersionedForeignKey(ForeignKey):
     """
