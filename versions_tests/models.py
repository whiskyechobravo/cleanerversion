--- conflicted
+++ resolved
@@ -26,14 +26,11 @@
 
 ############################################
 # Models for
+# - DeletionHandlerTest
 # - OneToManyTest
 # - PrefetchingTest
-<<<<<<< HEAD
-# - DeletionHandlerTest
+# - VersionNavigationAsOfTest
 # - VersionRestoreTest
-=======
-# - VersionNavigationAsOfTest
->>>>>>> d458daba
 class City(Versionable):
     name = CharField(max_length=200)
 
